--- conflicted
+++ resolved
@@ -1235,24 +1235,6 @@
         return;
     }
 
-<<<<<<< HEAD
-    /* Read bulk data */
-    if (usemark) {
-        readlen = sizeof(buf);
-    } else {
-        left = server.repl_transfer_size - server.repl_transfer_read;
-        readlen = (left < (signed)sizeof(buf)) ? left : (signed)sizeof(buf);
-    }
-
-    nread = connRead(conn,buf,readlen);
-    if (nread <= 0) {
-        serverLog(LL_WARNING,"I/O error trying to sync with MASTER: %s",
-            (nread == -1) ? strerror(errno) : "connection lost");
-        cancelReplicationHandshake();
-        return;
-    }
-    server.stat_net_input_bytes += nread;
-=======
     use_diskless_load = useDisklessLoad();
     if (!use_diskless_load) {
         /* Read the data from the socket, store it to a file and search
@@ -1263,9 +1245,8 @@
             left = server.repl_transfer_size - server.repl_transfer_read;
             readlen = (left < (signed)sizeof(buf)) ? left : (signed)sizeof(buf);
         }
->>>>>>> 3f1c8475
-
-        nread = read(fd,buf,readlen);
+
+        nread = connRead(conn,buf,readlen);
         if (nread <= 0) {
             serverLog(LL_WARNING,"I/O error trying to sync with MASTER: %s",
                 (nread == -1) ? strerror(errno) : "connection lost");
@@ -1373,17 +1354,17 @@
      * handler, otherwise it will get called recursively since
      * rdbLoad() will call the event loop to process events from time to
      * time for non blocking loading. */
-    aeDeleteFileEvent(server.el,server.repl_transfer_s,AE_READABLE);
+    connSetReadHandler(conn, NULL);
     serverLog(LL_NOTICE, "MASTER <-> REPLICA sync: Loading DB in memory");
     rdbSaveInfo rsi = RDB_SAVE_INFO_INIT;
     if (use_diskless_load) {
         rio rdb;
-        rioInitWithFd(&rdb,fd,server.repl_transfer_size);
+        rioInitWithFd(&rdb,connGetFd(conn),server.repl_transfer_size);
 
         /* Put the socket in blocking mode to simplify RDB transfer.
          * We'll restore it when the RDB is received. */
-        anetBlock(NULL,fd);
-        anetRecvTimeout(NULL,fd,server.repl_timeout*1000);
+        connBlock(conn);
+        connRecvTimeout(conn, server.repl_timeout*1000);
         startLoading(server.repl_transfer_size);
 
         if (rdbLoadRio(&rdb,&rsi,0) != C_OK) {
@@ -1434,8 +1415,8 @@
         /* Cleanup and restore the socket to the original state to continue
          * with the normal replication. */
         rioFreeFd(&rdb, NULL);
-        anetNonBlock(NULL,fd);
-        anetRecvTimeout(NULL,fd,0);
+        connNonBlock(conn);
+        connRecvTimeout(conn,0);
     } else {
         /* Ensure background save doesn't overwrite synced data */
         if (server.rdb_child_pid != -1) {
@@ -1456,25 +1437,6 @@
             cancelReplicationHandshake();
             return;
         }
-<<<<<<< HEAD
-        serverLog(LL_NOTICE, "MASTER <-> REPLICA sync: Flushing old data");
-        /* We need to stop any AOFRW fork before flusing and parsing
-         * RDB, otherwise we'll create a copy-on-write disaster. */
-        if(aof_is_enabled) stopAppendOnly();
-        signalFlushedDb(-1);
-        emptyDb(
-            -1,
-            server.repl_slave_lazy_flush ? EMPTYDB_ASYNC : EMPTYDB_NO_FLAGS,
-            replicationEmptyDbCallback);
-        /* Before loading the DB into memory we need to delete the readable
-         * handler, otherwise it will get called recursively since
-         * rdbLoad() will call the event loop to process events from time to
-         * time for non blocking loading. */
-        connSetReadHandler(server.repl_transfer_s,NULL);
-        serverLog(LL_NOTICE, "MASTER <-> REPLICA sync: Loading DB in memory");
-        rdbSaveInfo rsi = RDB_SAVE_INFO_INIT;
-=======
->>>>>>> 3f1c8475
         if (rdbLoad(server.rdb_filename,&rsi) != C_OK) {
             serverLog(LL_WARNING,
                 "Failed trying to load the MASTER synchronization "
@@ -2068,19 +2030,14 @@
 
 error:
     if (dfd != -1) close(dfd);
-<<<<<<< HEAD
     connClose(conn, 0);
     server.repl_transfer_s = NULL;
-=======
-    close(fd);
     if (server.repl_transfer_fd != -1)
         close(server.repl_transfer_fd);
     if (server.repl_transfer_tmpfile)
         zfree(server.repl_transfer_tmpfile);
     server.repl_transfer_tmpfile = NULL;
     server.repl_transfer_fd = -1;
-    server.repl_transfer_s = -1;
->>>>>>> 3f1c8475
     server.repl_state = REPL_STATE_CONNECT;
     return;
 
