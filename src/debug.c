--- conflicted
+++ resolved
@@ -702,13 +702,8 @@
 
     bugReportStart();
     serverLog(LL_WARNING,"=== ASSERTION FAILED CLIENT CONTEXT ===");
-<<<<<<< HEAD
-    serverLog(LL_WARNING,"client->flags = %d", c->flags);
+    serverLog(LL_WARNING,"client->flags = %llu", (unsigned long long) c->flags);
     serverLog(LL_WARNING,"client->conn->fd = %d", connGetFd(c->conn));
-=======
-    serverLog(LL_WARNING,"client->flags = %llu", (unsigned long long)c->flags);
-    serverLog(LL_WARNING,"client->fd = %d", c->fd);
->>>>>>> 3f1c8475
     serverLog(LL_WARNING,"client->argc = %d", c->argc);
     for (j=0; j < c->argc; j++) {
         char buf[128];
