/* Automatically generated by generate-command-help.rb, do not edit. */

#ifndef __REDIS_HELP_H
#define __REDIS_HELP_H

static char *commandGroups[] = {
    "generic",
    "string",
    "list",
    "set",
    "sorted_set",
    "hash",
    "pubsub",
    "transactions",
    "connection",
    "server",
    "scripting",
    "hyperloglog",
    "cluster",
    "geo",
    "stream"
};

struct commandHelp {
  char *name;
  char *params;
  char *summary;
  int group;
  char *since;
} commandHelp[] = {
    { "APPEND",
    "key value",
    "Append a value to a key",
    1,
    "2.0.0" },
    { "AUTH",
    "password",
    "Authenticate to the server",
    8,
    "1.0.0" },
    { "BGREWRITEAOF",
    "-",
    "Asynchronously rewrite the append-only file",
    9,
    "1.0.0" },
    { "BGSAVE",
    "-",
    "Asynchronously save the dataset to disk",
    9,
    "1.0.0" },
    { "BITCOUNT",
    "key [start end]",
    "Count set bits in a string",
    1,
    "2.6.0" },
    { "BITFIELD",
    "key [GET type offset] [SET type offset value] [INCRBY type offset increment] [OVERFLOW WRAP|SAT|FAIL]",
    "Perform arbitrary bitfield integer operations on strings",
    1,
    "3.2.0" },
    { "BITOP",
    "operation destkey key [key ...]",
    "Perform bitwise operations between strings",
    1,
    "2.6.0" },
    { "BITPOS",
    "key bit [start] [end]",
    "Find first bit set or clear in a string",
    1,
    "2.8.7" },
    { "BLPOP",
    "key [key ...] timeout",
    "Remove and get the first element in a list, or block until one is available",
    2,
    "2.0.0" },
    { "BRPOP",
    "key [key ...] timeout",
    "Remove and get the last element in a list, or block until one is available",
    2,
    "2.0.0" },
    { "BRPOPLPUSH",
    "source destination timeout",
    "Pop a value from a list, push it to another list and return it; or block until one is available",
    2,
    "2.2.0" },
    { "BZPOPMAX",
    "key [key ...] timeout",
    "Remove and return the member with the highest score from one or more sorted sets, or block until one is available",
    4,
    "5.0.0" },
    { "BZPOPMIN",
    "key [key ...] timeout",
    "Remove and return the member with the lowest score from one or more sorted sets, or block until one is available",
    4,
    "5.0.0" },
    { "CLIENT GETNAME",
    "-",
    "Get the current connection name",
    9,
    "2.6.9" },
    { "CLIENT KILL",
    "[ip:port] [ID client-id] [TYPE normal|master|slave|pubsub] [ADDR ip:port] [SKIPME yes/no]",
    "Kill the connection of a client",
    9,
    "2.4.0" },
    { "CLIENT LIST",
    "-",
    "Get the list of client connections",
    9,
    "2.4.0" },
    { "CLIENT PAUSE",
    "timeout",
    "Stop processing commands from clients for some time",
    9,
    "2.9.50" },
    { "CLIENT REPLY",
    "ON|OFF|SKIP",
    "Instruct the server whether to reply to commands",
    9,
    "3.2" },
    { "CLIENT SETNAME",
    "connection-name",
    "Set the current connection name",
    9,
    "2.6.9" },
    { "CLUSTER ADDSLOTS",
    "slot [slot ...]",
    "Assign new hash slots to receiving node",
    12,
    "3.0.0" },
    { "CLUSTER COUNT-FAILURE-REPORTS",
    "node-id",
    "Return the number of failure reports active for a given node",
    12,
    "3.0.0" },
    { "CLUSTER COUNTKEYSINSLOT",
    "slot",
    "Return the number of local keys in the specified hash slot",
    12,
    "3.0.0" },
    { "CLUSTER DELSLOTS",
    "slot [slot ...]",
    "Set hash slots as unbound in receiving node",
    12,
    "3.0.0" },
    { "CLUSTER FAILOVER",
    "[FORCE|TAKEOVER]",
    "Forces a slave to perform a manual failover of its master.",
    12,
    "3.0.0" },
    { "CLUSTER FORGET",
    "node-id",
    "Remove a node from the nodes table",
    12,
    "3.0.0" },
    { "CLUSTER GETKEYSINSLOT",
    "slot count",
    "Return local key names in the specified hash slot",
    12,
    "3.0.0" },
    { "CLUSTER INFO",
    "-",
    "Provides info about Redis Cluster node state",
    12,
    "3.0.0" },
    { "CLUSTER KEYSLOT",
    "key",
    "Returns the hash slot of the specified key",
    12,
    "3.0.0" },
    { "CLUSTER MEET",
    "ip port",
    "Force a node cluster to handshake with another node",
    12,
    "3.0.0" },
    { "CLUSTER NODES",
    "-",
    "Get Cluster config for the node",
    12,
    "3.0.0" },
    { "CLUSTER REPLICATE",
    "node-id",
    "Reconfigure a node as a slave of the specified master node",
    12,
    "3.0.0" },
    { "CLUSTER RESET",
    "[HARD|SOFT]",
    "Reset a Redis Cluster node",
    12,
    "3.0.0" },
    { "CLUSTER SAVECONFIG",
    "-",
    "Forces the node to save cluster state on disk",
    12,
    "3.0.0" },
    { "CLUSTER SET-CONFIG-EPOCH",
    "config-epoch",
    "Set the configuration epoch in a new node",
    12,
    "3.0.0" },
    { "CLUSTER SETSLOT",
    "slot IMPORTING|MIGRATING|STABLE|NODE [node-id]",
    "Bind a hash slot to a specific node",
    12,
    "3.0.0" },
    { "CLUSTER SLAVES",
    "node-id",
    "List slave nodes of the specified master node",
    12,
    "3.0.0" },
    { "CLUSTER SLOTS",
    "-",
    "Get array of Cluster slot to node mappings",
    12,
    "3.0.0" },
    { "COMMAND",
    "-",
    "Get array of Redis command details",
    9,
    "2.8.13" },
    { "COMMAND COUNT",
    "-",
    "Get total number of Redis commands",
    9,
    "2.8.13" },
    { "COMMAND GETKEYS",
    "-",
    "Extract keys given a full Redis command",
    9,
    "2.8.13" },
    { "COMMAND INFO",
    "command-name [command-name ...]",
    "Get array of specific Redis command details",
    9,
    "2.8.13" },
    { "CONFIG GET",
    "parameter",
    "Get the value of a configuration parameter",
    9,
    "2.0.0" },
    { "CONFIG RESETSTAT",
    "-",
    "Reset the stats returned by INFO",
    9,
    "2.0.0" },
    { "CONFIG REWRITE",
    "-",
    "Rewrite the configuration file with the in memory configuration",
    9,
    "2.8.0" },
    { "CONFIG SET",
    "parameter value",
    "Set a configuration parameter to the given value",
    9,
    "2.0.0" },
    { "DBSIZE",
    "-",
    "Return the number of keys in the selected database",
    9,
    "1.0.0" },
    { "DEBUG OBJECT",
    "key",
    "Get debugging information about a key",
    9,
    "1.0.0" },
    { "DEBUG SEGFAULT",
    "-",
    "Make the server crash",
    9,
    "1.0.0" },
    { "DECR",
    "key",
    "Decrement the integer value of a key by one",
    1,
    "1.0.0" },
    { "DECRBY",
    "key decrement",
    "Decrement the integer value of a key by the given number",
    1,
    "1.0.0" },
    { "DEL",
    "key [key ...]",
    "Delete a key",
    0,
    "1.0.0" },
    { "DISCARD",
    "-",
    "Discard all commands issued after MULTI",
    7,
    "2.0.0" },
    { "DUMP",
    "key",
    "Return a serialized version of the value stored at the specified key.",
    0,
    "2.6.0" },
    { "ECHO",
    "message",
    "Echo the given string",
    8,
    "1.0.0" },
    { "EVAL",
    "script numkeys key [key ...] arg [arg ...]",
    "Execute a Lua script server side",
    10,
    "2.6.0" },
    { "EVALSHA",
    "sha1 numkeys key [key ...] arg [arg ...]",
    "Execute a Lua script server side",
    10,
    "2.6.0" },
    { "EXEC",
    "-",
    "Execute all commands issued after MULTI",
    7,
    "1.2.0" },
    { "EXISTS",
    "key [key ...]",
    "Determine if a key exists",
    0,
    "1.0.0" },
    { "EXPIRE",
    "key seconds",
    "Set a key's time to live in seconds",
    0,
    "1.0.0" },
    { "EXPIREAT",
    "key timestamp",
    "Set the expiration for a key as a UNIX timestamp",
    0,
    "1.2.0" },
    { "FLUSHALL",
    "[ASYNC]",
    "Remove all keys from all databases",
    9,
    "1.0.0" },
    { "FLUSHDB",
    "[ASYNC]",
    "Remove all keys from the current database",
    9,
    "1.0.0" },
    { "GEOADD",
    "key longitude latitude member [longitude latitude member ...]",
    "Add one or more geospatial items in the geospatial index represented using a sorted set",
    13,
    "3.2.0" },
    { "GEODIST",
    "key member1 member2 [unit]",
    "Returns the distance between two members of a geospatial index",
    13,
    "3.2.0" },
    { "GEOHASH",
    "key member [member ...]",
    "Returns members of a geospatial index as standard geohash strings",
    13,
    "3.2.0" },
    { "GEOPOS",
    "key member [member ...]",
    "Returns longitude and latitude of members of a geospatial index",
    13,
    "3.2.0" },
    { "GEORADIUS",
    "key longitude latitude radius m|km|ft|mi [WITHCOORD] [WITHDIST] [WITHHASH] [COUNT count] [ASC|DESC] [STORE key] [STOREDIST key]",
    "Query a sorted set representing a geospatial index to fetch members matching a given maximum distance from a point",
    13,
    "3.2.0" },
    { "GEORADIUSBYMEMBER",
    "key member radius m|km|ft|mi [WITHCOORD] [WITHDIST] [WITHHASH] [COUNT count] [ASC|DESC] [STORE key] [STOREDIST key]",
    "Query a sorted set representing a geospatial index to fetch members matching a given maximum distance from a member",
    13,
    "3.2.0" },
    { "GET",
    "key",
    "Get the value of a key",
    1,
    "1.0.0" },
    { "GETBIT",
    "key offset",
    "Returns the bit value at offset in the string value stored at key",
    1,
    "2.2.0" },
    { "GETRANGE",
    "key start end",
    "Get a substring of the string stored at a key",
    1,
    "2.4.0" },
    { "GETSET",
    "key value",
    "Set the string value of a key and return its old value",
    1,
    "1.0.0" },
    { "HDEL",
    "key field [field ...]",
    "Delete one or more hash fields",
    5,
    "2.0.0" },
    { "HEXISTS",
    "key field",
    "Determine if a hash field exists",
    5,
    "2.0.0" },
    { "HGET",
    "key field",
    "Get the value of a hash field",
    5,
    "2.0.0" },
    { "HGETALL",
    "key",
    "Get all the fields and values in a hash",
    5,
    "2.0.0" },
    { "HINCRBY",
    "key field increment",
    "Increment the integer value of a hash field by the given number",
    5,
    "2.0.0" },
    { "HINCRBYFLOAT",
    "key field increment",
    "Increment the float value of a hash field by the given amount",
    5,
    "2.6.0" },
    { "HKEYS",
    "key",
    "Get all the fields in a hash",
    5,
    "2.0.0" },
    { "HLEN",
    "key",
    "Get the number of fields in a hash",
    5,
    "2.0.0" },
    { "HMGET",
    "key field [field ...]",
    "Get the values of all the given hash fields",
    5,
    "2.0.0" },
    { "HMSET",
    "key field value [field value ...]",
    "Set multiple hash fields to multiple values",
    5,
    "2.0.0" },
    { "HSCAN",
    "key cursor [MATCH pattern] [COUNT count]",
    "Incrementally iterate hash fields and associated values",
    5,
    "2.8.0" },
    { "HSET",
    "key field value",
    "Set the string value of a hash field",
    5,
    "2.0.0" },
    { "HSETNX",
    "key field value",
    "Set the value of a hash field, only if the field does not exist",
    5,
    "2.0.0" },
    { "HSTRLEN",
    "key field",
    "Get the length of the value of a hash field",
    5,
    "3.2.0" },
    { "HVALS",
    "key",
    "Get all the values in a hash",
    5,
    "2.0.0" },
    { "INCR",
    "key",
    "Increment the integer value of a key by one",
    1,
    "1.0.0" },
    { "INCRBY",
    "key increment",
    "Increment the integer value of a key by the given amount",
    1,
    "1.0.0" },
    { "INCRBYFLOAT",
    "key increment",
    "Increment the float value of a key by the given amount",
    1,
    "2.6.0" },
    { "INFO",
    "[section]",
    "Get information and statistics about the server",
    9,
    "1.0.0" },
    { "KEYS",
    "pattern",
    "Find all keys matching the given pattern",
    0,
    "1.0.0" },
    { "LASTSAVE",
    "-",
    "Get the UNIX time stamp of the last successful save to disk",
    9,
    "1.0.0" },
    { "LINDEX",
    "key index",
    "Get an element from a list by its index",
    2,
    "1.0.0" },
    { "LINSERT",
    "key BEFORE|AFTER pivot value",
    "Insert an element before or after another element in a list",
    2,
    "2.2.0" },
    { "LLEN",
    "key",
    "Get the length of a list",
    2,
    "1.0.0" },
    { "LPOP",
    "key",
    "Remove and get the first element in a list",
    2,
    "1.0.0" },
    { "LPUSH",
    "key value [value ...]",
    "Prepend one or multiple values to a list",
    2,
    "1.0.0" },
    { "LPUSHX",
    "key value",
    "Prepend a value to a list, only if the list exists",
    2,
    "2.2.0" },
    { "LRANGE",
    "key start stop",
    "Get a range of elements from a list",
    2,
    "1.0.0" },
    { "LREM",
    "key count value",
    "Remove elements from a list",
    2,
    "1.0.0" },
    { "LSET",
    "key index value",
    "Set the value of an element in a list by its index",
    2,
    "1.0.0" },
    { "LTRIM",
    "key start stop",
    "Trim a list to the specified range",
    2,
    "1.0.0" },
    { "MEMORY DOCTOR",
    "-",
    "Outputs memory problems report",
    9,
    "4.0.0" },
    { "MEMORY HELP",
    "-",
    "Show helpful text about the different subcommands",
    9,
    "4.0.0" },
    { "MEMORY MALLOC-STATS",
    "-",
    "Show allocator internal stats",
    9,
    "4.0.0" },
    { "MEMORY PURGE",
    "-",
    "Ask the allocator to release memory",
    9,
    "4.0.0" },
    { "MEMORY STATS",
    "-",
    "Show memory usage details",
    9,
    "4.0.0" },
    { "MEMORY USAGE",
    "key [SAMPLES count]",
    "Estimate the memory usage of a key",
    9,
    "4.0.0" },
    { "MGET",
    "key [key ...]",
    "Get the values of all the given keys",
    1,
    "1.0.0" },
    { "MIGRATE",
    "host port key|"" destination-db timeout [COPY] [REPLACE] [KEYS key]",
    "Atomically transfer a key from a Redis instance to another one.",
    0,
    "2.6.0" },
    { "MONITOR",
    "-",
    "Listen for all requests received by the server in real time",
    9,
    "1.0.0" },
    { "MOVE",
    "key db",
    "Move a key to another database",
    0,
    "1.0.0" },
    { "MSET",
    "key value [key value ...]",
    "Set multiple keys to multiple values",
    1,
    "1.0.1" },
    { "MSETNX",
    "key value [key value ...]",
    "Set multiple keys to multiple values, only if none of the keys exist",
    1,
    "1.0.1" },
    { "MULTI",
    "-",
    "Mark the start of a transaction block",
    7,
    "1.2.0" },
    { "OBJECT",
    "subcommand [arguments [arguments ...]]",
    "Inspect the internals of Redis objects",
    0,
    "2.2.3" },
    { "PERSIST",
    "key",
    "Remove the expiration from a key",
    0,
    "2.2.0" },
    { "PEXPIRE",
    "key milliseconds",
    "Set a key's time to live in milliseconds",
    0,
    "2.6.0" },
    { "PEXPIREAT",
    "key milliseconds-timestamp",
    "Set the expiration for a key as a UNIX timestamp specified in milliseconds",
    0,
    "2.6.0" },
    { "PFADD",
    "key element [element ...]",
    "Adds the specified elements to the specified HyperLogLog.",
    11,
    "2.8.9" },
    { "PFCOUNT",
    "key [key ...]",
    "Return the approximated cardinality of the set(s) observed by the HyperLogLog at key(s).",
    11,
    "2.8.9" },
    { "PFMERGE",
    "destkey sourcekey [sourcekey ...]",
    "Merge N different HyperLogLogs into a single one.",
    11,
    "2.8.9" },
    { "PING",
    "[message]",
    "Ping the server",
    8,
    "1.0.0" },
    { "PSETEX",
    "key milliseconds value",
    "Set the value and expiration in milliseconds of a key",
    1,
    "2.6.0" },
    { "PSUBSCRIBE",
    "pattern [pattern ...]",
    "Listen for messages published to channels matching the given patterns",
    6,
    "2.0.0" },
    { "PTTL",
    "key",
    "Get the time to live for a key in milliseconds",
    0,
    "2.6.0" },
    { "PUBLISH",
    "channel message",
    "Post a message to a channel",
    6,
    "2.0.0" },
    { "PUBSUB",
    "subcommand [argument [argument ...]]",
    "Inspect the state of the Pub/Sub subsystem",
    6,
    "2.8.0" },
    { "PUNSUBSCRIBE",
    "[pattern [pattern ...]]",
    "Stop listening for messages posted to channels matching the given patterns",
    6,
    "2.0.0" },
    { "QUIT",
    "-",
    "Close the connection",
    8,
    "1.0.0" },
    { "RANDOMKEY",
    "-",
    "Return a random key from the keyspace",
    0,
    "1.0.0" },
    { "READONLY",
    "-",
    "Enables read queries for a connection to a cluster slave node",
    12,
    "3.0.0" },
    { "READWRITE",
    "-",
    "Disables read queries for a connection to a cluster slave node",
    12,
    "3.0.0" },
    { "RENAME",
    "key newkey",
    "Rename a key",
    0,
    "1.0.0" },
    { "RENAMENX",
    "key newkey",
    "Rename a key, only if the new key does not exist",
    0,
    "1.0.0" },
    { "RESTORE",
    "key ttl serialized-value [REPLACE]",
    "Create a key using the provided serialized value, previously obtained using DUMP.",
    0,
    "2.6.0" },
    { "ROLE",
    "-",
    "Return the role of the instance in the context of replication",
    9,
    "2.8.12" },
    { "RPOP",
    "key",
    "Remove and get the last element in a list",
    2,
    "1.0.0" },
    { "RPOPLPUSH",
    "source destination",
    "Remove the last element in a list, prepend it to another list and return it",
    2,
    "1.2.0" },
    { "RPUSH",
    "key value [value ...]",
    "Append one or multiple values to a list",
    2,
    "1.0.0" },
    { "RPUSHX",
    "key value",
    "Append a value to a list, only if the list exists",
    2,
    "2.2.0" },
    { "SADD",
    "key member [member ...]",
    "Add one or more members to a set",
    3,
    "1.0.0" },
    { "SAVE",
    "-",
    "Synchronously save the dataset to disk",
    9,
    "1.0.0" },
    { "SCAN",
    "cursor [MATCH pattern] [COUNT count]",
    "Incrementally iterate the keys space",
    0,
    "2.8.0" },
    { "SCARD",
    "key",
    "Get the number of members in a set",
    3,
    "1.0.0" },
    { "SCRIPT DEBUG",
    "YES|SYNC|NO",
    "Set the debug mode for executed scripts.",
    10,
    "3.2.0" },
    { "SCRIPT EXISTS",
    "sha1 [sha1 ...]",
    "Check existence of scripts in the script cache.",
    10,
    "2.6.0" },
    { "SCRIPT FLUSH",
    "-",
    "Remove all the scripts from the script cache.",
    10,
    "2.6.0" },
    { "SCRIPT KILL",
    "-",
    "Kill the script currently in execution.",
    10,
    "2.6.0" },
    { "SCRIPT LOAD",
    "script",
    "Load the specified Lua script into the script cache.",
    10,
    "2.6.0" },
    { "SDIFF",
    "key [key ...]",
    "Subtract multiple sets",
    3,
    "1.0.0" },
    { "SDIFFSTORE",
    "destination key [key ...]",
    "Subtract multiple sets and store the resulting set in a key",
    3,
    "1.0.0" },
    { "SELECT",
    "index",
    "Change the selected database for the current connection",
    8,
    "1.0.0" },
    { "SET",
    "key value [expiration EX seconds|PX milliseconds] [NX|XX]",
    "Set the string value of a key",
    1,
    "1.0.0" },
    { "SETBIT",
    "key offset value",
    "Sets or clears the bit at offset in the string value stored at key",
    1,
    "2.2.0" },
    { "SETEX",
    "key seconds value",
    "Set the value and expiration of a key",
    1,
    "2.0.0" },
    { "SETNX",
    "key value",
    "Set the value of a key, only if the key does not exist",
    1,
    "1.0.0" },
    { "SETRANGE",
    "key offset value",
    "Overwrite part of a string at key starting at the specified offset",
    1,
    "2.2.0" },
    { "SHUTDOWN",
    "[NOSAVE|SAVE]",
    "Synchronously save the dataset to disk and then shut down the server",
    9,
    "1.0.0" },
    { "SINTER",
    "key [key ...]",
    "Intersect multiple sets",
    3,
    "1.0.0" },
    { "SINTERSTORE",
    "destination key [key ...]",
    "Intersect multiple sets and store the resulting set in a key",
    3,
    "1.0.0" },
    { "SISMEMBER",
    "key member",
    "Determine if a given value is a member of a set",
    3,
    "1.0.0" },
    { "SLAVEOF",
    "host port",
    "Make the server a slave of another instance, or promote it as master",
    9,
    "1.0.0" },
    { "SLOWLOG",
    "subcommand [argument]",
    "Manages the Redis slow queries log",
    9,
    "2.2.12" },
    { "SMEMBERS",
    "key",
    "Get all the members in a set",
    3,
    "1.0.0" },
    { "SMOVE",
    "source destination member",
    "Move a member from one set to another",
    3,
    "1.0.0" },
    { "SORT",
    "key [BY pattern] [LIMIT offset count] [GET pattern [GET pattern ...]] [ASC|DESC] [ALPHA] [STORE destination]",
    "Sort the elements in a list, set or sorted set",
    0,
    "1.0.0" },
    { "SPOP",
    "key [count]",
    "Remove and return one or multiple random members from a set",
    3,
    "1.0.0" },
    { "SRANDMEMBER",
    "key [count]",
    "Get one or multiple random members from a set",
    3,
    "1.0.0" },
    { "SREM",
    "key member [member ...]",
    "Remove one or more members from a set",
    3,
    "1.0.0" },
    { "SSCAN",
    "key cursor [MATCH pattern] [COUNT count]",
    "Incrementally iterate Set elements",
    3,
    "2.8.0" },
    { "STRLEN",
    "key",
    "Get the length of the value stored in a key",
    1,
    "2.2.0" },
    { "SUBSCRIBE",
    "channel [channel ...]",
    "Listen for messages published to the given channels",
    6,
    "2.0.0" },
    { "SUNION",
    "key [key ...]",
    "Add multiple sets",
    3,
    "1.0.0" },
    { "SUNIONSTORE",
    "destination key [key ...]",
    "Add multiple sets and store the resulting set in a key",
    3,
    "1.0.0" },
    { "SWAPDB",
    "index index",
    "Swaps two Redis databases",
    8,
    "4.0.0" },
    { "SYNC",
    "-",
    "Internal command used for replication",
    9,
    "1.0.0" },
    { "TIME",
    "-",
    "Return the current server time",
    9,
    "2.6.0" },
    { "TOUCH",
    "key [key ...]",
    "Alters the last access time of a key(s). Returns the number of existing keys specified.",
    0,
    "3.2.1" },
    { "TTL",
    "key",
    "Get the time to live for a key",
    0,
    "1.0.0" },
    { "TYPE",
    "key",
    "Determine the type stored at key",
    0,
    "1.0.0" },
    { "UNLINK",
    "key [key ...]",
    "Delete a key asynchronously in another thread. Otherwise it is just as DEL, but non blocking.",
    0,
    "4.0.0" },
    { "UNSUBSCRIBE",
    "[channel [channel ...]]",
    "Stop listening for messages posted to the given channels",
    6,
    "2.0.0" },
    { "UNWATCH",
    "-",
    "Forget about all watched keys",
    7,
    "2.2.0" },
    { "WAIT",
    "numslaves timeout",
    "Wait for the synchronous replication of all the write commands sent in the context of the current connection",
    0,
    "3.0.0" },
    { "WATCH",
    "key [key ...]",
    "Watch the given keys to determine execution of the MULTI/EXEC block",
    7,
    "2.2.0" },
    { "XADD",
    "key ID field string [field string ...]",
    "Appends a new entry to a stream",
    14,
    "5.0.0" },
    { "XLEN",
    "key",
    "Return the number of entires in a stream",
    14,
    "5.0.0" },
    { "XPENDING",
    "key group [start end count] [consumer]",
<<<<<<< HEAD
    "Return information and entries from a stream conusmer group pending entries list, that are messages fetched but never acknowledged.",
=======
    "Return information and entries from a stream consumer group pending entries list, that are messages fetched but never acknowledged.",
>>>>>>> 4ff47a0b
    14,
    "5.0.0" },
    { "XRANGE",
    "key start end [COUNT count]",
    "Return a range of elements in a stream, with IDs matching the specified IDs interval",
    14,
    "5.0.0" },
    { "XREAD",
    "[COUNT count] [BLOCK milliseconds] STREAMS key [key ...] ID [ID ...]",
    "Return never seen elements in multiple streams, with IDs greater than the ones reported by the caller for each stream. Can block.",
    14,
    "5.0.0" },
    { "XREADGROUP",
    "GROUP group consumer [COUNT count] [BLOCK milliseconds] STREAMS key [key ...] ID [ID ...]",
    "Return new entries from a stream using a consumer group, or access the history of the pending entries for a given consumer. Can block.",
    14,
    "5.0.0" },
    { "XREVRANGE",
    "key end start [COUNT count]",
    "Return a range of elements in a stream, with IDs matching the specified IDs interval, in reverse order (from greater to smaller IDs) compared to XRANGE",
    14,
    "5.0.0" },
    { "ZADD",
    "key [NX|XX] [CH] [INCR] score member [score member ...]",
    "Add one or more members to a sorted set, or update its score if it already exists",
    4,
    "1.2.0" },
    { "ZCARD",
    "key",
    "Get the number of members in a sorted set",
    4,
    "1.2.0" },
    { "ZCOUNT",
    "key min max",
    "Count the members in a sorted set with scores within the given values",
    4,
    "2.0.0" },
    { "ZINCRBY",
    "key increment member",
    "Increment the score of a member in a sorted set",
    4,
    "1.2.0" },
    { "ZINTERSTORE",
    "destination numkeys key [key ...] [WEIGHTS weight] [AGGREGATE SUM|MIN|MAX]",
    "Intersect multiple sorted sets and store the resulting sorted set in a new key",
    4,
    "2.0.0" },
    { "ZLEXCOUNT",
    "key min max",
    "Count the number of members in a sorted set between a given lexicographical range",
    4,
    "2.8.9" },
    { "ZPOPMAX",
    "key [count]",
    "Remove and return members with the highest scores in a sorted set",
    4,
    "5.0.0" },
    { "ZPOPMIN",
    "key [count]",
    "Remove and return members with the lowest scores in a sorted set",
    4,
    "5.0.0" },
    { "ZRANGE",
    "key start stop [WITHSCORES]",
    "Return a range of members in a sorted set, by index",
    4,
    "1.2.0" },
    { "ZRANGEBYLEX",
    "key min max [LIMIT offset count]",
    "Return a range of members in a sorted set, by lexicographical range",
    4,
    "2.8.9" },
    { "ZRANGEBYSCORE",
    "key min max [WITHSCORES] [LIMIT offset count]",
    "Return a range of members in a sorted set, by score",
    4,
    "1.0.5" },
    { "ZRANK",
    "key member",
    "Determine the index of a member in a sorted set",
    4,
    "2.0.0" },
    { "ZREM",
    "key member [member ...]",
    "Remove one or more members from a sorted set",
    4,
    "1.2.0" },
    { "ZREMRANGEBYLEX",
    "key min max",
    "Remove all members in a sorted set between the given lexicographical range",
    4,
    "2.8.9" },
    { "ZREMRANGEBYRANK",
    "key start stop",
    "Remove all members in a sorted set within the given indexes",
    4,
    "2.0.0" },
    { "ZREMRANGEBYSCORE",
    "key min max",
    "Remove all members in a sorted set within the given scores",
    4,
    "1.2.0" },
    { "ZREVRANGE",
    "key start stop [WITHSCORES]",
    "Return a range of members in a sorted set, by index, with scores ordered from high to low",
    4,
    "1.2.0" },
    { "ZREVRANGEBYLEX",
    "key max min [LIMIT offset count]",
    "Return a range of members in a sorted set, by lexicographical range, ordered from higher to lower strings.",
    4,
    "2.8.9" },
    { "ZREVRANGEBYSCORE",
    "key max min [WITHSCORES] [LIMIT offset count]",
    "Return a range of members in a sorted set, by score, with scores ordered from high to low",
    4,
    "2.2.0" },
    { "ZREVRANK",
    "key member",
    "Determine the index of a member in a sorted set, with scores ordered from high to low",
    4,
    "2.0.0" },
    { "ZSCAN",
    "key cursor [MATCH pattern] [COUNT count]",
    "Incrementally iterate sorted sets elements and associated scores",
    4,
    "2.8.0" },
    { "ZSCORE",
    "key member",
    "Get the score associated with the given member in a sorted set",
    4,
    "1.2.0" },
    { "ZUNIONSTORE",
    "destination numkeys key [key ...] [WEIGHTS weight] [AGGREGATE SUM|MIN|MAX]",
    "Add multiple sorted sets and store the resulting sorted set in a new key",
    4,
    "2.0.0" }
};

#endif<|MERGE_RESOLUTION|>--- conflicted
+++ resolved
@@ -975,11 +975,7 @@
     "5.0.0" },
     { "XPENDING",
     "key group [start end count] [consumer]",
-<<<<<<< HEAD
-    "Return information and entries from a stream conusmer group pending entries list, that are messages fetched but never acknowledged.",
-=======
     "Return information and entries from a stream consumer group pending entries list, that are messages fetched but never acknowledged.",
->>>>>>> 4ff47a0b
     14,
     "5.0.0" },
     { "XRANGE",
